﻿<Project Sdk="Microsoft.NET.Sdk">

    <PropertyGroup>
        <TargetFramework>net8.0</TargetFramework>
        <ImplicitUsings>enable</ImplicitUsings>
        <Nullable>enable</Nullable>
        <Version>2024.3.0</Version>
        <Title>DropBear.Codex.TemporalHistory</Title>
        <GeneratePackageOnBuild>true</GeneratePackageOnBuild>
        <Authors>Terrence Kuchel (DropBear)</Authors>
        <Description>A comprehensive library for managing temporal data and audit logging in .NET applications using Entity Framework Core.
        </Description>
        <Copyright>2024 Terrence Kuchel</Copyright>
        <PackageProjectUrl>https://github.com/tkuchel/DropBear.Codex.TemporalHistory</PackageProjectUrl>
        <PackageLicenseExpression>LGPL-3.0-or-later</PackageLicenseExpression>
        <RepositoryUrl>https://github.com/tkuchel/DropBear.Codex.TemporalHistory</RepositoryUrl>
        <PackageReadmeFile>README.md</PackageReadmeFile>
        <RepositoryType>Git</RepositoryType>
        <AllowUnsafeBlocks>true</AllowUnsafeBlocks>
    </PropertyGroup>

    <ItemGroup>
      <PackageReference Include="Meziantou.DotNet.CodingStandard" Version="1.0.119">
        <PrivateAssets>all</PrivateAssets>
        <IncludeAssets>runtime; build; native; contentfiles; analyzers; buildtransitive</IncludeAssets>
      </PackageReference>
      <PackageReference Include="Microsoft.EntityFrameworkCore" Version="8.0.2" />
<<<<<<< HEAD
      <PackageReference Include="Microsoft.EntityFrameworkCore.Design" Version="8.0.2">
        <PrivateAssets>all</PrivateAssets>
        <IncludeAssets>runtime; build; native; contentfiles; analyzers; buildtransitive</IncludeAssets>
      </PackageReference>
      <PackageReference Include="Microsoft.EntityFrameworkCore.SqlServer" Version="8.0.2" />
      <PackageReference Include="Microsoft.Extensions.DependencyInjection" Version="8.0.0" />
      <PackageReference Include="ZLogger" Version="2.4.1" />
    </ItemGroup>
    <ItemGroup>
        <None Include="README.md" Pack="true" PackagePath="\"/>
=======
      <PackageReference Include="Microsoft.EntityFrameworkCore.Abstractions" Version="8.0.2" />
      <PackageReference Include="Microsoft.EntityFrameworkCore.SqlServer" Version="8.0.2" />
>>>>>>> 8b13aae2
    </ItemGroup>
</Project><|MERGE_RESOLUTION|>--- conflicted
+++ resolved
@@ -4,19 +4,6 @@
         <TargetFramework>net8.0</TargetFramework>
         <ImplicitUsings>enable</ImplicitUsings>
         <Nullable>enable</Nullable>
-        <Version>2024.3.0</Version>
-        <Title>DropBear.Codex.TemporalHistory</Title>
-        <GeneratePackageOnBuild>true</GeneratePackageOnBuild>
-        <Authors>Terrence Kuchel (DropBear)</Authors>
-        <Description>A comprehensive library for managing temporal data and audit logging in .NET applications using Entity Framework Core.
-        </Description>
-        <Copyright>2024 Terrence Kuchel</Copyright>
-        <PackageProjectUrl>https://github.com/tkuchel/DropBear.Codex.TemporalHistory</PackageProjectUrl>
-        <PackageLicenseExpression>LGPL-3.0-or-later</PackageLicenseExpression>
-        <RepositoryUrl>https://github.com/tkuchel/DropBear.Codex.TemporalHistory</RepositoryUrl>
-        <PackageReadmeFile>README.md</PackageReadmeFile>
-        <RepositoryType>Git</RepositoryType>
-        <AllowUnsafeBlocks>true</AllowUnsafeBlocks>
     </PropertyGroup>
 
     <ItemGroup>
@@ -25,20 +12,8 @@
         <IncludeAssets>runtime; build; native; contentfiles; analyzers; buildtransitive</IncludeAssets>
       </PackageReference>
       <PackageReference Include="Microsoft.EntityFrameworkCore" Version="8.0.2" />
-<<<<<<< HEAD
-      <PackageReference Include="Microsoft.EntityFrameworkCore.Design" Version="8.0.2">
-        <PrivateAssets>all</PrivateAssets>
-        <IncludeAssets>runtime; build; native; contentfiles; analyzers; buildtransitive</IncludeAssets>
-      </PackageReference>
-      <PackageReference Include="Microsoft.EntityFrameworkCore.SqlServer" Version="8.0.2" />
-      <PackageReference Include="Microsoft.Extensions.DependencyInjection" Version="8.0.0" />
-      <PackageReference Include="ZLogger" Version="2.4.1" />
-    </ItemGroup>
-    <ItemGroup>
-        <None Include="README.md" Pack="true" PackagePath="\"/>
-=======
       <PackageReference Include="Microsoft.EntityFrameworkCore.Abstractions" Version="8.0.2" />
       <PackageReference Include="Microsoft.EntityFrameworkCore.SqlServer" Version="8.0.2" />
->>>>>>> 8b13aae2
     </ItemGroup>
+
 </Project>